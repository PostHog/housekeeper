--- conflicted
+++ resolved
@@ -8,16 +8,10 @@
 	"strings"
 	"time"
 
-<<<<<<< HEAD
-    "github.com/ClickHouse/clickhouse-go/v2"
-    "github.com/ClickHouse/clickhouse-go/v2/lib/driver"
-    "github.com/spf13/viper"
-    logrus "github.com/sirupsen/logrus"
-=======
 	"github.com/ClickHouse/clickhouse-go/v2"
 	"github.com/ClickHouse/clickhouse-go/v2/lib/driver"
+	logrus "github.com/sirupsen/logrus"
 	"github.com/spf13/viper"
->>>>>>> 028272f2
 )
 
 type CHErrors []CHError
@@ -47,43 +41,17 @@
 }
 
 func CHErrorAnalysis() ([]CHError, error) {
-    logrus.Info("Connecting to ClickHouse…")
-    conn, err := connect()
-    if err != nil {
-        panic(err)
-    }
+	logrus.Info("Connecting to ClickHouse…")
+	conn, err := connect()
+	if err != nil {
+		panic(err)
+	}
 
 	ctx := context.Background()
 	return getCHErrors(ctx, conn)
 }
 
 func connect() (driver.Conn, error) {
-<<<<<<< HEAD
-    var (
-        ctx       = context.Background()
-        addr      = viper.GetString("clickhouse.host") + ":" + viper.GetString("clickhouse.port")
-        conn, err = clickhouse.Open(&clickhouse.Options{
-            Addr: []string{addr},
-            Auth: clickhouse.Auth{
-                Database: viper.GetString("clickhouse.database"),
-                Username: viper.GetString("clickhouse.user"),
-                Password: viper.GetString("clickhouse.password"),
-            },
-            TLS: &tls.Config{InsecureSkipVerify: true},
-            ClientInfo: clickhouse.ClientInfo{
-                Products: []struct {
-                    Name    string
-                    Version string
-                }{
-                    {Name: "gemini-go-clickhouse", Version: "0.1"},
-                },
-            },
-            Debugf: func(format string, v ...interface{}) {
-                logrus.Debugf(format, v...)
-            },
-        })
-    )
-=======
 	var (
 		ctx       = context.Background()
 		addr      = viper.GetString("clickhouse.host") + ":" + viper.GetString("clickhouse.port")
@@ -104,29 +72,28 @@
 				},
 			},
 			Debugf: func(format string, v ...interface{}) {
-				fmt.Printf(format, v)
+				logrus.Debugf(format, v...)
 			},
 		})
 	)
->>>>>>> 028272f2
 
 	if err != nil {
 		return nil, err
 	}
 
-    if err := conn.Ping(ctx); err != nil {
-        if exception, ok := err.(*clickhouse.Exception); ok {
-            fmt.Printf("Exception [%d] %s \n%s\n", exception.Code, exception.Message, exception.StackTrace)
-        }
-        return nil, err
-    }
-    logrus.WithFields(logrus.Fields{
-        "host":     viper.GetString("clickhouse.host"),
-        "port":     viper.GetString("clickhouse.port"),
-        "database": viper.GetString("clickhouse.database"),
-        "tls":      true,
-    }).Info("Connected to ClickHouse")
-    return conn, nil
+	if err := conn.Ping(ctx); err != nil {
+		if exception, ok := err.(*clickhouse.Exception); ok {
+			fmt.Printf("Exception [%d] %s \n%s\n", exception.Code, exception.Message, exception.StackTrace)
+		}
+		return nil, err
+	}
+	logrus.WithFields(logrus.Fields{
+		"host":     viper.GetString("clickhouse.host"),
+		"port":     viper.GetString("clickhouse.port"),
+		"database": viper.GetString("clickhouse.database"),
+		"tls":      true,
+	}).Info("Connected to ClickHouse")
+	return conn, nil
 }
 
 func getCHErrors(ctx context.Context, conn driver.Conn) ([]CHError, error) {
@@ -134,11 +101,11 @@
 	query := "SELECT hostname() hostname, name, code, value, last_error_time, last_error_message, last_error_trace, remote" +
 		" FROM clusterAllReplicas(" + cluster + ", system.errors)" +
 		" WHERE last_error_time > now() - INTERVAL 1 HOUR"
-    logrus.WithField("query", query).Debug("Executing ClickHouse query")
-    rows, err := conn.Query(ctx, query)
-    if err != nil {
-        return nil, err
-    }
+	logrus.WithField("query", query).Debug("Executing ClickHouse query")
+	rows, err := conn.Query(ctx, query)
+	if err != nil {
+		return nil, err
+	}
 
 	var errors []CHError
 	for rows.Next() {
@@ -158,6 +125,6 @@
 		errors = append(errors, chError)
 	}
 
-    logrus.WithField("count", len(errors)).Info("Retrieved system.errors in last hour")
-    return errors, nil
+	logrus.WithField("count", len(errors)).Info("Retrieved system.errors in last hour")
+	return errors, nil
 }